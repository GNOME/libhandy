<<<<<<< HEAD
libhandy (0.0.5-2) unstable; urgency=medium
=======
libhandy (0.0.6) experimental; urgency=medium

  [ Adrien Plazas ]
  * Set relevant ATK roles.
    This will help the widgets to be more accessible.
  * doc: Rephrase the unstability ack section.
    Rephrase the documentation explaining how to include libhandy in a way
    that could include other languages such as Vala.
  * doc: Document the unstability ack for Vala
  * Guard header inclusions with #pragma once.
    This standardizes the header inclusion guards to #pragma once, which
    shouldn't be a problem as we already were using it in some files.
  * hacking: Document header inclusion guard preferences
  * example: Disable more libhandy options in Flatpak.
    Disable generation of the GObject Introspection files, the VAPI and the
    tests in the example Flatpak as they are not used by it.
  * arrow: Use a measure() method.
    This will simplify porting to GTK+ 4.
  * column: Use a measure() method.
    This will simplify porting to GTK+ 4.
  * dialer-button: Use a measure() method.
    This will simplify porting to GTK+ 4.
  * leaflet: Use a measure() method.
    This will simplify porting to GTK+ 4.
  * init: Make the arguments optional.
    Annotate the arguments of hdy_init() with (optional) to specify that NULL
    arguments are valid. This also replaces the deprecated (allow-none) by
    (nullable) to specify that the array pointed at by argv can be NULL.
  * init: Document that libhandy can't be reinitialized
  * Normalize and document private header guards
  * Add HdySearchBar.
    This is similar to GtkSearchBar except it allows the central widget
    (typically a GtkEntry) to fill all the available space. This is needed to
    manage an entry's width via a HdyColumn, letting the entry (and by
    extention the search bar) have a limited maximum width while allowing it to
    shrink to accomodate smaller windows.
  * example: Add the 'Search bar' page.
    This adds a demo of HdySearchBar.
  * example: Put the content in a scrolled window.
    This ensures the example can fit windows of any height.  This also makes
    the stack containing the content non vertically homogeneous so the
    scrollbar appears only on examples needing it, while keeping it
    horizontally homogeneous for to keep when the leaflets will be folded
    consistent.
  * build: Set the shared object install directory.
    This is required for Meson subprojects to work as intended.
  * build: Do not install hdy-public-types.c.
    There is no point in installing this generated C file.
  * leaflet: Allow editing the children list when looping through it.
    This avoids potential crashes when destroying a leaflet and this avoids
    leaks as not all children where looped through as the children list was
    edited while being looped through when destroying the leaflet.  This fixes
    https://source.puri.sm/Librem5/libhandy/issues/42.
  * Add hdy_list_box_separator_header()
    This list box header update function is commonly used by many applications
    and is going to be used by HdyComboRow which is going to be added to
    libhandy later.This makes it available for everyone.
  * examples: Use hdy_list_box_separator_header()
    This makes the code simpler.
  * Add HdyActionRow.
    This implements a very commonly used list box row pattern and make it
    convenient to use. It is going to be used as the base class for many
    other commonly used row types.
  * examples: Use HdyRow.
    This makes the code simpler and demoes the widget.
  * Add HdyExpanderRow
  * Add HdyEnumValueObject.
    This will be used in the next commit to use enumeration values in a
    GListModel.
  * Add HdyComboRow
  * examples: Add the Lists page.
    This page presents GtkListBox related widgets like HdyRow and its
    descendants.
  * examples: Put the scrolled window in the end pane size group.
    This fixes the fold synchronization of the leaflets in the example
    application's window.

  [ Guido Günther ]
  * hdy-enums: Make build reproducible.
    Use @basename@ instead of @filename@ since the later uses the full
    path which varies across builds.
  * HACKING: Clarify braces in if-else.
    Document common practice in the other files.
  * spec: Sort dependencies
  * spec: Build-depend on libgladeui-2.0
  * gitlab-ci: Deduplicate tags
  * gitlab-ci: Build on Fedora as well.
    This gives us more confidence that we build succesfully and without
    warnings on an OS much used by GNOME developers.  It also makes sure we
    validate the spec file.
  * gitlab-ci: Switch to clang-tools
    clang-3.9 does not contain scan-build anymore.
  * HdyHeaderGroup: Cleanup references to header bars in dispose.
    The dispose heandler is meant to break refs to other objects, not
    finalize.
  * HdyHeaderGroup: Disconnect from header bar's signals during dispose.  The
    header bars might still emit signals which leads to CRITICALS or actual
    crashes. Fixes parts of #56
  * docs: Add section for new symbols in 0.0.6
  * Annotate APIs new in 0.0.6
  * Release libhandy 0.0.6

  [ Alexander Mikhaylenko ]
  * init: Add (transfer none) to argv parameter.
    This allows to call the function from Vala more easily.
  * header-group: Ref itself instead of header bars.
    When adding a header bar, ref the header group and connect to 'destroy'
    signal of the header bar. When a header bar is destroyed or
    hdy_header_group_remove_header_bar() is called, unref the header bar and
    remove it from the list.
    This way, a non-empty header group is only destroyed after every header
    bar it contains has been removed from the group or destroyed.
    Fixes #56
  * Revert "HdyHeaderGroup: Disconnect from header bar's signals during
    dispose"
    Since commit c5bf27d44022bdfa94b3f560aac8c22115e06363 header bars are
    destroyed before header group, so when destroying the header group, the
    list of header bars is always empty, so there's nothing to unref anymore.
    Reverts commit 14e5fc7b923440a99c3a62635cf895e73c5a49cd.

  [ tallero ]
  * build: Don't use -fstack-protector-strong on mingw64.
    This unbreaks compilation on that platform. (Closes: #64)

 -- Guido Günther <agx@sigxcpu.org>  Mon, 17 Dec 2018 16:26:19 +0100

libhandy (0.0.5) experimental; urgency=medium

  [ Guido Günther ]
  * Release libhandy 0.0.5
  * meson: Properly depend on the generated headers.
    This fixes dependency problems with the generated headers such as
        https://arm01.puri.sm/job/debs/job/deb-libhandy-buster-armhf/263/console
    See
        http://mesonbuild.com/Wrap-best-practices-and-tips.html#eclare-generated-headers-explicitly
  * debian: Make sure we create a strict shlibs file libhandy's ABI changes a
    lot so make sure we generate dependencies that always require the upstream
    version built against.
  * debian: Mark buil-deps for tests as <!nocheck>
  * gitlab-ci: Deduplicate before_script
  * gitlab-ci: Build with clang (scan-build) as well.
    We currently don't fail on warnings:
        https://github.com/mesonbuild/meson/issues/4334
  * HdyLeaflet: Remove unused initializations spotted by clang
  * doc: Add that virtual methods carry the class prefix (Closes: #53)
  * docs: Add libhandy users.  This allows to find in uses examples easily.
  * docs: Mention meson as well.  Fewer and fewer GNOME projects use
    autotools.
  * docs: Drop package_ver_str from include path.  We add this in the
    pkg-config file so no need to specify it again.
  * Add i18n infrastructure
  * Add hdy_init() This initializes i18n. (Closes: #36)
  * meson: Depend on glib that supports g_auto*. Related to #33
  * HACKING: document using g_auto* is o.k. (Closes: #33)
  * HACKING: Use syntax highlighting.
  * Drop Jenkinsfile.  We run in gitlab-ci now
  * build: Detect if ld supports a version script.  This is e.g. not the case
    for Clang on OSX. (Closes: #58)
>>>>>>> cfb1326f

  [ Jeremy Bicha ]
  * [8eb01dc] Add Vcs fields

  [ Guido Günther ]
  * Upload to unstable
  * [9964c77] Add gitlab-ci.
    Thanks salsa-ci-team
  * [37c5b11] hdy-enums: Make build reproducible
  * [29187af] Add Build-Depends-Package to symbols file.
    This ensures generated dependencies are at least as strong as the used
    build-dep.

 -- Guido Günther <agx@sigxcpu.org>  Tue, 27 Nov 2018 12:00:56 +0100

libhandy (0.0.5-1) experimental; urgency=medium

  * New upstream version

 -- Guido Günther <agx@sigxcpu.org>  Mon, 12 Nov 2018 08:51:01 +0100

libhandy (0.0.4-2) unstable; urgency=medium

  [ Guido Günther ]
  * [9651d62] meson: Properly depend on the generated headers
    Fixes FTBFS.
  * [c48897d] d/control: Mark buil-deps for tests as <!nocheck>

  [ Jeremy Bicha ]
  * [84d9e5c] Have libhandy-0.0-dev depend on libgtk-3-dev (Closes: #910384)
  * [b3ea207] Use dh --with gir
  * [3a82073] Simplify debian/rules

 -- Guido Günther <agx@sigxcpu.org>  Sat, 06 Oct 2018 14:25:32 +0200

libhandy (0.0.4-1) unstable; urgency=medium

  * New upstream version

 -- Guido Günther <agx@sigxcpu.org>  Fri, 05 Oct 2018 19:27:24 +0200

libhandy (0.0.3-1) unstable; urgency=medium

  * Upload to unstable
  * New upstream version
    - New widget HdyTitleBar
    - Lots of fixes
  * Update symbols file

 -- Guido Günther <agx@sigxcpu.org>  Tue, 18 Sep 2018 09:41:38 +0200

libhandy (0.0.2-1) experimental; urgency=medium

  * New upstream version

 -- Guido Günther <agx@sigxcpu.org>  Sun, 09 Sep 2018 18:08:59 +0200

libhandy (0.0.1-1) experimental; urgency=medium

  * Initial upload to experimental (Closes: #901509)

 -- Guido Günther <agx@sigxcpu.org>  Sat, 09 Jun 2018 09:12:06 +0200<|MERGE_RESOLUTION|>--- conflicted
+++ resolved
@@ -1,6 +1,3 @@
-<<<<<<< HEAD
-libhandy (0.0.5-2) unstable; urgency=medium
-=======
 libhandy (0.0.6) experimental; urgency=medium
 
   [ Adrien Plazas ]
@@ -127,39 +124,7 @@
 
  -- Guido Günther <agx@sigxcpu.org>  Mon, 17 Dec 2018 16:26:19 +0100
 
-libhandy (0.0.5) experimental; urgency=medium
-
-  [ Guido Günther ]
-  * Release libhandy 0.0.5
-  * meson: Properly depend on the generated headers.
-    This fixes dependency problems with the generated headers such as
-        https://arm01.puri.sm/job/debs/job/deb-libhandy-buster-armhf/263/console
-    See
-        http://mesonbuild.com/Wrap-best-practices-and-tips.html#eclare-generated-headers-explicitly
-  * debian: Make sure we create a strict shlibs file libhandy's ABI changes a
-    lot so make sure we generate dependencies that always require the upstream
-    version built against.
-  * debian: Mark buil-deps for tests as <!nocheck>
-  * gitlab-ci: Deduplicate before_script
-  * gitlab-ci: Build with clang (scan-build) as well.
-    We currently don't fail on warnings:
-        https://github.com/mesonbuild/meson/issues/4334
-  * HdyLeaflet: Remove unused initializations spotted by clang
-  * doc: Add that virtual methods carry the class prefix (Closes: #53)
-  * docs: Add libhandy users.  This allows to find in uses examples easily.
-  * docs: Mention meson as well.  Fewer and fewer GNOME projects use
-    autotools.
-  * docs: Drop package_ver_str from include path.  We add this in the
-    pkg-config file so no need to specify it again.
-  * Add i18n infrastructure
-  * Add hdy_init() This initializes i18n. (Closes: #36)
-  * meson: Depend on glib that supports g_auto*. Related to #33
-  * HACKING: document using g_auto* is o.k. (Closes: #33)
-  * HACKING: Use syntax highlighting.
-  * Drop Jenkinsfile.  We run in gitlab-ci now
-  * build: Detect if ld supports a version script.  This is e.g. not the case
-    for Clang on OSX. (Closes: #58)
->>>>>>> cfb1326f
+libhandy (0.0.5-2) unstable; urgency=medium
 
   [ Jeremy Bicha ]
   * [8eb01dc] Add Vcs fields
