--- conflicted
+++ resolved
@@ -1,6 +1,3 @@
-<<<<<<< HEAD
-libhandy (0.0.10-1) unstable; urgency=medium
-=======
 libhandy (0.0.11) experimental; urgency=medium
 
   [ Adrien Plazas ]
@@ -72,134 +69,7 @@
 
  -- Guido Günther <agx@sigxcpu.org>  Tue, 27 Aug 2019 12:50:01 +0200
 
-libhandy (0.0.10) experimental; urgency=medium
-
-  [ Adrien Plazas ]
-  * .editorconfig: Add CSS
-  * arrows: Refresh HdyArrowsDirection docs.
-    This moves the HdyArrowsDirection documentation to the C file and
-    removes the final period from the values definitions, like for all other
-    enums documentations.
-  * docs: Add section for new symbols in 0.0.10
-  * view-switcher: Fix stack children callbacks.
-    This fixes the callbacks when a child is added or removed from the view
-    switcher's stack.
-  * view-switcher-button: Make an active button's label bold.
-    This makes the view switcher easier to read.
-    It uses multiple labels with or without the specific style rather than a
-    single label with the style toggled on and off to ensure the size
-    requests don't change depending on whether the button is active or not.
-  * leaflet: Synchronize paired notifications.
-    This ensures users can't react to a visible child change notification or
-    a fold change notification before we finish emitting all related
-    notifications.
-  * Add HdySqueezer.
-    This can be used to automatically hide a widget like a HdyViewSwitcher
-    in a header bar when there is not enough space for it and show a title
-    label instead.
-    Fixes https://source.puri.sm/Librem5/libhandy/issues/100
-  * examples: Use a HdySqueezer.
-    Use a HdySqueezer in the view switcher window to show either the view
-    switcher in the header bar, or a window title and a view switcher bar
-    depending on the window's width.
-  * view-switcher-button: Allow to elipsize in narrow mode.
-    This will be used to let HdyViewSwitcherBar reach even narrower widths.
-  * view-switcher: Allow to elipsize in narrow mode.
-    This will be used to let HdyViewSwitcherBar reach even narrower widths.
-  * view-switcher-bar: Ellipsize in narrow mode.
-    This lets HdyViewSwitcherBar reach even narrower widths.
-  * view-switcher-button: Use buttons borders in size.
-    When computing the size of the button, take the button's border into
-    account.
-    Fixes https://source.puri.sm/Librem5/libhandy/issues/108
-  * view-switcher-bar: Sort properties by alphabetical order.
-    This fixes a code style error and will avoid to propagate it as the file
-    gets edited.
-  * view-switcher-bar: Add margins.
-    Add margings around the view switcher to better match the mockups.
-  * view-switcher: Define a minimum natural width.
-    This prevents the buttons from looking terribly narrow in a wide bar by
-    making them request a minimum good looking natural size.
-  * Add HdyPreferencesRow.
-    This will be used as the base row for the preferences window, offering
-    data needed to search a preference entry.
-  * action-row: Extend HdyPreferencesRow.
-    This allows to use HdyActionRow and its derivatives as preferences rows.
-  * Add HdyPreferencesGroup.
-    This will be used to group preferences rows as a coherent group in a
-    preferences page.
-  * Add HdyPreferencesPage.
-    This will be used to group preferences as pages in a preferences window.
-  * Add HdyPreferencesWindow.
-    This allows to easily create searchable preferences windows.
-    Fixes https://source.puri.sm/Librem5/libhandy/issues/101
-  * examples: Add a HdyPreferencesWindow example
-  * Add private GtkWindow functions.
-    Add the private GtkWindow functions _gtk_window_toggle_maximized()
-    and gtk_window_get_icon_for_size() which will be used in the next commit
-    by HdyHeaderBar.
-  * Add HdyHeaderBar.
-    Fork GtkHeaderBar to help fixing shortcomings caused by adaptive designs
-    or coming from GtkHeaderBar itself as features are not accepted into GTK
-    3 anymore.
-    Fixes https://source.puri.sm/Librem5/libhandy/issues/102
-  * examples: Use HdyHeaderBar in the View Switcher page.
-    This correctly centers the view switcher and demoes HdyHeaderBar.
-  * view-switcher: Recommend to use a HdyHeaderBar.
-    This will help users of HdyViewSwitcher to know how to make it look
-    good in a header bar.
-  * examples: Drop un unused signal connection.
-    This avoids a run time warning.
-  * docs: Add images for HdyViewSwitcher and HdyViewSwitcherBar
-  * preferences-window: Strictly center the header bar.
-    This makes the header bar's widgets look better by ensuring they are
-    always centered, even if it means they will be narrower.
-  * conbo-row: Make the popover relative to the arrow.
-    Consistently point to the arrow rather than sometimes to the arrow and
-    sometimes to the invisible box containing the current value.
-  * combo-row: Add HdyComboRowGetName.
-    Replace HdyComboRowCreateLabelData by HdyComboRowGetName and keep a
-    reference to in the combo row to allow accessing it externally. It will
-    be needed to automatically handle converting the value into a name to
-    display as the subtitle of the row.
-  * combo-row: Add the use-subtitle property.
-    Allow to display the current value as the subtitle rather than at the
-    end of the row.
-    Fixes https://source.puri.sm/Librem5/libhandy/issues/95
-  * header-bar: Render margins and borders.
-    Fixes https://source.puri.sm/Librem5/libhandy/issues/121
-
-  [ Zander Brown ]
-  * Add HdyViewSwitcherButton.
-    This will be used in the next commit by HdyViewSwitcher.
-  * Add HdyViewSwitcher.
-    This more modern and adaptive take on GtkStackSwitcher helps building
-    adaptive UIs for phones.
-    Fixes https://source.puri.sm/Librem5/libhandy/issues/64
-  * Add HdyViewSwitcherBar.
-    This action bar offers a HdyViewSwitcher and is designed to be put at
-    the bottom of windows. It is designed to be revealed when the header bar
-    doesn't have enough room to fit a HdyViewSwitcher, helping the windows
-    to reach narrower widths.
-  * examples: Add the View Switcher page.
-    This example presents a HdyViewSwitcher and a HdyViewSwitcherBar in
-    their own window. Currently both are visible at the same time, a later
-    commit should make only one visible at a time, depending on the
-    available width.
-
-  [ Aearil ]
-  * Update components list for the external projects in the README
-
-  [ Mohammed Sadiq ]
-  * dialog: Fix typos in documentation
-  * demo-window: Fix typo in property name
-
-  [ Oliver Galvin ]
-  * Change GTK+ to GTK
-  * Fix a few typos and grammatical mistakes
-  * Expand the visual overview.
-    Add more widgets and a comparison of HdyDialog
->>>>>>> f5909a89
+libhandy (0.0.10-1) unstable; urgency=medium
 
   * New upstream version 0.0.10
 
