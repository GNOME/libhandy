<<<<<<< HEAD
libhandy (0.0.6-1) unstable; urgency=medium
=======
libhandy (0.0.7) experimental; urgency=medium

  [ Adrien Plazas ]
  * glade: Add row widgets to the widget classes.  They are missing and don't
    appear in Glade.
  * glade: Add that HdySearchBar. It's in libhandy since 0.0.6
  * action-row: Handle show_all()
    This avoids an empty image, an empty subtitle and an empty prefixes box
    to be visible when calling show_all(), as they are handled by the row
    itself.
  * action-row: Add the Since annotation to properties
  * example: Make the row with no action non-activatable
  * tests: Init libhandy.
    This ensures we run the test the same way applications are expected to
    run libhandy.
  * docs: Add section for new symbols in 0.0.7
  * action-row: Add the activatable-widget property.
    This allows to bind the activation of the row by a click or a mnemonic
    to the activation of a widget.
  * action-row: Chain up the parent dispose method
  * combo-row: Release the model on dispose.
    This avoids errors when trying to disconnect signals on finalization.
  * combo-box: Rename selected_position to selecxted_index.
    This will better match the name for its accessors which will be added in
    the next commit.
  * combo-row: Add the selected-index property.
    This allows to access the selected item.
  * main: Explicitely load the resources in hdy_init()
    This is mandatory to use resources of a static version of libhandy, and
    is hence mandatory to allow to build libhandy as a static library.
  * meson: Bump Meson to 0.47.0.
    This is required to use the feature option type in the next commit.
  * meson: Make introspection and the Glade catalog features.
    This avoids having to disable them when their dependencies aren't
    available and it will allow to disable them properly when libhandy will
    be allowed to be built as a static library in the next commit.
  * meson: Allow to build as a static library.
    This also disables the Glade catalog as it doesn't work with a static
    libhandy.
  * action-row: Drop pointers to internals on destruction.
    This avoids crashes when trying to access pointers to already dropped
    widgets.
    Fixes https://source.puri.sm/Librem5/libhandy/issues/69
  * expander-row: Drop pointers to internals on destruction.
    This avoids crashes when trying to access pointers to already dropped
    widgets.
    Fixes https://source.puri.sm/Librem5/libhandy/issues/69
  * examples: Make the Dialog section look nicer.
    This improves the spacing, adds and icon and adds a description to the
    Dialog section.
  * dialog: Close when pressing the back button.
    Close the dialog instead of destroying it when clicking the back button.
    This is the same behavior as when pressing escape or clicking the close
    button and allows the dialog to be reused as some applications like to
    do.
    Fixes https://source.puri.sm/Librem5/libhandy/issues/70

  [ louib ]
  * Add GNOME Contacts as example

  [ Guido Günther ]
  * HdyComboRow: Don't use g_autoptr for GEnumClass
    g_autoptr for GEnumClass was added post 2.56, so using it makes it
    harder for people to package for distros. Not using g_autoptr there
    doesn't make the code much less readable.
  * HdyDialer: Don't use class method slot for 'delete'
    We used the one of 'submit' so far due to a c'n'p error. (Closes: #67)
  * HdyComboRow: hdy_combo_row_get_model: Add missing scope annotation
  * gitlab-ci: Build static library.
    The library build is sufficiently different that we want to run the
    build and tests.
  * Release libhandy 0.0.7

  [ David Cordero ]
  * Update documentation regarding build dependencies

  [ Zander Brown ]
  * Implement HdyDialog, an adaptive GtkDialog
    https://source.puri.sm/Librem5/libhandy/issues/52
  * example: Add to example application.
    Silly simple demo of HdyDialog.

  [ Benjamin Berg ]
  * combo-row: Rework selected-index property setting and notification.
    The notify::selected-index signal was not selected in most cases. Rework
    the selection handling to ensure that it is always emited when it changes
    or if the module is replaced.
    Also fixed are a few checks on whether the selection index is valid.

 -- Guido Günther <agx@sigxcpu.org>  Fri, 18 Jan 2019 14:38:30 +0100

libhandy (0.0.6) experimental; urgency=medium
>>>>>>> fac9fa59

  * New upstream version 0.0.6

 -- Guido Günther <agx@sigxcpu.org>  Mon, 17 Dec 2018 17:09:36 +0100

libhandy (0.0.5-2) unstable; urgency=medium

  [ Jeremy Bicha ]
  * [8eb01dc] Add Vcs fields

  [ Guido Günther ]
  * Upload to unstable
  * [9964c77] Add gitlab-ci.
    Thanks salsa-ci-team
  * [37c5b11] hdy-enums: Make build reproducible
  * [29187af] Add Build-Depends-Package to symbols file.
    This ensures generated dependencies are at least as strong as the used
    build-dep.

 -- Guido Günther <agx@sigxcpu.org>  Tue, 27 Nov 2018 12:00:56 +0100

libhandy (0.0.5-1) experimental; urgency=medium

  * New upstream version

 -- Guido Günther <agx@sigxcpu.org>  Mon, 12 Nov 2018 08:51:01 +0100

libhandy (0.0.4-2) unstable; urgency=medium

  [ Guido Günther ]
  * [9651d62] meson: Properly depend on the generated headers
    Fixes FTBFS.
  * [c48897d] d/control: Mark buil-deps for tests as <!nocheck>

  [ Jeremy Bicha ]
  * [84d9e5c] Have libhandy-0.0-dev depend on libgtk-3-dev (Closes: #910384)
  * [b3ea207] Use dh --with gir
  * [3a82073] Simplify debian/rules

 -- Guido Günther <agx@sigxcpu.org>  Sat, 06 Oct 2018 14:25:32 +0200

libhandy (0.0.4-1) unstable; urgency=medium

  * New upstream version

 -- Guido Günther <agx@sigxcpu.org>  Fri, 05 Oct 2018 19:27:24 +0200

libhandy (0.0.3-1) unstable; urgency=medium

  * Upload to unstable
  * New upstream version
    - New widget HdyTitleBar
    - Lots of fixes
  * Update symbols file

 -- Guido Günther <agx@sigxcpu.org>  Tue, 18 Sep 2018 09:41:38 +0200

libhandy (0.0.2-1) experimental; urgency=medium

  * New upstream version

 -- Guido Günther <agx@sigxcpu.org>  Sun, 09 Sep 2018 18:08:59 +0200

libhandy (0.0.1-1) experimental; urgency=medium

  * Initial upload to experimental (Closes: #901509)

 -- Guido Günther <agx@sigxcpu.org>  Sat, 09 Jun 2018 09:12:06 +0200<|MERGE_RESOLUTION|>--- conflicted
+++ resolved
@@ -1,6 +1,3 @@
-<<<<<<< HEAD
-libhandy (0.0.6-1) unstable; urgency=medium
-=======
 libhandy (0.0.7) experimental; urgency=medium
 
   [ Adrien Plazas ]
@@ -92,8 +89,7 @@
 
  -- Guido Günther <agx@sigxcpu.org>  Fri, 18 Jan 2019 14:38:30 +0100
 
-libhandy (0.0.6) experimental; urgency=medium
->>>>>>> fac9fa59
+libhandy (0.0.6-1) unstable; urgency=medium
 
   * New upstream version 0.0.6
 
