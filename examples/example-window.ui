<?xml version="1.0" encoding="UTF-8"?>
<!-- Generated with glade 3.22.1 -->
<interface>
  <requires lib="gtk+" version="3.16"/>
  <requires lib="libhandy" version="0.0"/>
  <object class="GtkAdjustment" id="adj_arrows_count">
    <property name="lower">1</property>
    <property name="upper">10</property>
    <property name="value">1</property>
    <property name="step_increment">1</property>
    <property name="page_increment">10</property>
    <signal name="value-changed" handler="adj_arrows_count_value_changed_cb" swapped="no"/>
  </object>
  <object class="GtkAdjustment" id="adj_arrows_duration">
    <property name="upper">10000</property>
    <property name="value">1000</property>
    <property name="step_increment">250</property>
    <property name="page_increment">1000</property>
    <signal name="value-changed" handler="adj_arrows_duration_value_changed_cb" swapped="no"/>
  </object>
  <template class="ExampleWindow" parent="GtkApplicationWindow">
    <property name="can_focus">False</property>
    <property name="title">Handy Widget Factory</property>
    <property name="default_width">360</property>
    <property name="default_height">576</property>
    <signal name="key-press-event" handler="key_pressed_cb" after="yes" swapped="no"/>
    <child type="titlebar">
      <object class="HdyTitleBar">
        <property name="visible">True</property>
        <child>
          <object class="HdyLeaflet" id="header_box">
            <property name="visible">True</property>
            <property name="mode-transition-type">slide</property>
            <property name="child-transition-type">slide</property>
            <property name="visible-child-name" bind-source="content_box" bind-property="visible-child-name" bind-flags="sync-create"/>
            <signal name="notify::visible-child" handler="notify_header_visible_child_cb" swapped="no"/>
            <signal name="notify::fold" handler="notify_fold_cb" after="yes" swapped="no"/>
            <child>
              <object class="GtkHeaderBar" id="header_bar">
                <property name="visible">True</property>
                <property name="can_focus">False</property>
                <property name="title">Handy Widget Factory</property>
                <property name="show_close_button">True</property>
              </object>
              <packing>
                <property name="name">sidebar</property>
              </packing>
            </child>
            <child>
              <object class="GtkSeparator">
                <property name="visible">True</property>
                <property name="can_focus">False</property>
                <property name="orientation">vertical</property>
                <style>
                  <class name="sidebar"/>
                </style>
              </object>
            </child>
            <child>
              <object class="GtkHeaderBar" id="sub_header_bar">
                <property name="visible">True</property>
                <property name="expand">True</property>
                <property name="show_close_button">True</property>
                <child>
                  <object class="GtkButton" id="back">
                    <property name="can_focus">False</property>
                    <property name="receives_default">False</property>
                    <property name="valign">center</property>
                    <property name="use-underline">True</property>
                    <property name="visible" bind-source="header_box" bind-property="folded" bind-flags="sync-create"/>
                    <signal name="clicked" handler="back_clicked_cb"/>
                    <style>
                      <class name="image-button"/>
                    </style>
                    <child internal-child="accessible">
                      <object class="AtkObject" id="a11y-back">
                        <property name="accessible-name" translatable="yes">Back</property>
                      </object>
                    </child>
                    <child>
                      <object class="GtkImage" id="back_image">
                        <property name="visible">True</property>
                        <property name="can_focus">False</property>
                        <property name="icon_name">go-previous-symbolic</property>
                        <property name="icon_size">1</property>
                      </object>
                    </child>
                  </object>
                </child>
                <child>
                  <object class="GtkToggleButton" id="search_button">
                    <property name="can_focus">False</property>
                    <property name="receives_default">False</property>
                    <property name="valign">center</property>
                    <property name="use-underline">True</property>
                    <property name="active" bind-source="search_bar" bind-property="search-mode-enabled" bind-flags="sync-create|bidirectional"/>
                    <style>
                      <class name="image-button"/>
                    </style>
                    <child internal-child="accessible">
                      <object class="AtkObject" id="a11y-search">
                        <property name="accessible-name" translatable="yes">Back</property>
                      </object>
                    </child>
                    <child>
                      <object class="GtkImage" id="search_image">
                        <property name="visible">True</property>
                        <property name="can_focus">False</property>
                        <property name="icon_name">edit-find-symbolic</property>
                        <property name="icon_size">1</property>
                      </object>
                    </child>
                  </object>
                  <packing>
                    <property name="pack_type">end</property>
                  </packing>
                </child>
              </object>
              <packing>
                <property name="name">content</property>
              </packing>
            </child>
          </object>
        </child>
      </object>
    </child>
    <child>
      <object class="HdyLeaflet" id="content_box">
        <property name="visible">True</property>
        <property name="can_focus">False</property>
        <property name="mode_transition_type">slide</property>
        <property name="child_transition_type">slide</property>
        <child>
          <object class="GtkStackSidebar" id="sidebar">
            <property name="width_request">270</property>
            <property name="visible">True</property>
            <property name="can_focus">False</property>
            <property name="stack">stack</property>
          </object>
          <packing>
            <property name="name">sidebar</property>
          </packing>
        </child>
        <child>
          <object class="GtkSeparator">
            <property name="visible">True</property>
            <property name="can_focus">False</property>
            <property name="orientation">vertical</property>
            <style>
              <class name="sidebar"/>
            </style>
          </object>
        </child>
        <child>
          <object class="GtkScrolledWindow">
            <property name="hscrollbar_policy">never</property>
            <property name="visible">True</property>
            <child>
              <object class="GtkStack" id="stack">
                <property name="visible">True</property>
                <property name="can_focus">False</property>
                <property name="vhomogeneous">False</property>
                <signal name="notify::visible-child" handler="notify_visible_child_cb" after="yes" swapped="no"/>
                <child>
                  <object class="GtkBox" id="welcome">
                    <property name="visible">True</property>
                    <property name="can_focus">False</property>
                    <property name="halign">center</property>
                    <property name="valign">center</property>
                    <property name="orientation">vertical</property>
                    <child>
                      <object class="GtkImage" id="icon">
                        <property name="visible">True</property>
                        <property name="can_focus">False</property>
                        <property name="valign">center</property>
                        <property name="margin_bottom">18</property>
                        <property name="pixel_size">128</property>
                        <property name="icon_name">phone-symbolic</property>
                        <property name="icon_size">0</property>
                        <style>
                          <class name="dim-label"/>
                        </style>
                      </object>
                      <packing>
                        <property name="expand">False</property>
                        <property name="fill">True</property>
                        <property name="position">0</property>
                      </packing>
                    </child>
                    <child>
                      <object class="GtkBox" id="box">
                        <property name="visible">True</property>
                        <property name="can_focus">False</property>
                        <property name="orientation">vertical</property>
                        <property name="margin_start">12</property>
                        <property name="margin_end">12</property>
                        <child>
                          <object class="GtkLabel" id="label">
                            <property name="visible">True</property>
                            <property name="can_focus">False</property>
                            <property name="opacity">0.5</property>
                            <property name="halign">center</property>
                            <property name="margin_bottom">12</property>
                            <property name="label" translatable="yes">Welcome to Handy</property>
                            <property name="justify">center</property>
                            <property name="wrap">True</property>
                            <attributes>
                              <attribute name="weight" value="bold"/>
                              <attribute name="scale" value="2"/>
                            </attributes>
                          </object>
                          <packing>
                            <property name="expand">False</property>
                            <property name="fill">True</property>
                            <property name="position">0</property>
                          </packing>
                        </child>
                        <child>
                          <object class="GtkLabel" id="empty-state-label">
                            <property name="visible">True</property>
                            <property name="can_focus">False</property>
                            <property name="opacity">0.5</property>
                            <property name="label" translatable="yes">This is a tour of the widgets the library has to offer.</property>
                            <property name="justify">center</property>
                            <property name="wrap">True</property>
                            <property name="use_markup">True</property>
                          </object>
                          <packing>
                            <property name="expand">False</property>
                            <property name="fill">True</property>
                            <property name="position">1</property>
                          </packing>
                        </child>
                      </object>
                      <packing>
                        <property name="expand">False</property>
                        <property name="fill">True</property>
                        <property name="position">1</property>
                      </packing>
                    </child>
                  </object>
                  <packing>
                    <property name="name">welcome</property>
                    <property name="title">Welcome</property>
                  </packing>
                </child>
                <child>
                  <object class="HdyColumn">
                    <property name="visible">True</property>
                    <property name="can_focus">False</property>
                    <property name="maximum-width">300</property>
                    <property name="linear-growth-width">300</property>
                    <property name="margin-top">32</property>
                    <property name="margin-bottom">32</property>
                    <property name="margin-start">12</property>
                    <property name="margin-end">12</property>
                    <child>
                      <object class="GtkBox" id="box_dialer">
                        <property name="visible">True</property>
                        <property name="can_focus">False</property>
                        <property name="valign">center</property>
                        <property name="hexpand">True</property>
                        <property name="orientation">vertical</property>
                        <property name="spacing">12</property>
                        <child>
                          <object class="GtkLabel" id="display">
                            <property name="visible">True</property>
                            <property name="can_focus">False</property>
                            <property name="single_line_mode">True</property>
                            <attributes>
                              <attribute name="scale" value="1.6"/>
                            </attributes>
                          </object>
                          <packing>
                            <property name="expand">False</property>
                            <property name="fill">True</property>
                            <property name="position">0</property>
                          </packing>
                        </child>
                        <child>
                          <object class="HdyDialer" id="dialer">
                            <property name="visible">True</property>
                            <property name="can_focus">False</property>
                            <property name="column_spacing">10</property>
                            <property name="hexpand">True</property>
                            <property name="row_spacing">8</property>
                            <property name="valign">center</property>
                            <signal name="deleted" handler="deleted_cb" after="yes" swapped="no"/>
                            <signal name="submitted" handler="submitted_cb" after="yes" swapped="no"/>
                            <signal name="symbol-clicked" handler="symbol_clicked_cb" after="yes" swapped="no"/>
                          </object>
                          <packing>
                            <property name="expand">False</property>
                            <property name="fill">True</property>
                            <property name="position">1</property>
                          </packing>
                        </child>
                      </object>
                    </child>
                  </object>
                  <packing>
                    <property name="name">dialer</property>
                    <property name="title">Dialer</property>
                    <property name="position">1</property>
                  </packing>
                </child>
                <child>
                  <object class="GtkBox" id="box_arrows">
                    <property name="visible">True</property>
                    <property name="can_focus">False</property>
                    <property name="halign">center</property>
                    <property name="valign">center</property>
                    <property name="orientation">vertical</property>
                    <child>
                      <object class="HdyArrows" id="arrows">
                        <property name="visible">True</property>
                        <property name="can_focus">False</property>
                        <property name="halign">center</property>
                        <property name="valign">center</property>
                        <property name="count">3</property>
                      </object>
                      <packing>
                        <property name="expand">False</property>
                        <property name="fill">True</property>
                        <property name="position">0</property>
                      </packing>
                    </child>
                    <child>
                      <object class="GtkGrid">
                        <property name="visible">True</property>
                        <property name="can_focus">False</property>
                        <property name="margin_top">6</property>
                        <property name="row_spacing">3</property>
                        <child>
                          <object class="GtkLabel">
                            <property name="visible">True</property>
                            <property name="can_focus">False</property>
                            <property name="label" translatable="yes">Number of arrows</property>
                          </object>
                          <packing>
                            <property name="left_attach">0</property>
                            <property name="top_attach">1</property>
                          </packing>
                        </child>
                        <child>
                          <object class="GtkLabel">
                            <property name="visible">True</property>
                            <property name="can_focus">False</property>
                            <property name="label" translatable="yes">Animation duration</property>
                          </object>
                          <packing>
                            <property name="left_attach">0</property>
                            <property name="top_attach">2</property>
                          </packing>
                        </child>
                        <child>
                          <object class="GtkSpinButton">
                            <property name="visible">True</property>
                            <property name="can_focus">True</property>
                            <property name="text" translatable="yes">0</property>
                            <property name="input_purpose">digits</property>
                            <property name="adjustment">adj_arrows_count</property>
                            <property name="climb_rate">1</property>
                            <property name="snap_to_ticks">True</property>
                            <property name="numeric">True</property>
                          </object>
                          <packing>
                            <property name="left_attach">1</property>
                            <property name="top_attach">1</property>
                          </packing>
                        </child>
                        <child>
                          <object class="GtkSpinButton">
                            <property name="visible">True</property>
                            <property name="can_focus">True</property>
                            <property name="input_purpose">digits</property>
                            <property name="adjustment">adj_arrows_duration</property>
                            <property name="climb_rate">250</property>
                            <property name="snap_to_ticks">True</property>
                            <property name="numeric">True</property>
                            <property name="value">1000</property>
                          </object>
                          <packing>
                            <property name="left_attach">1</property>
                            <property name="top_attach">2</property>
                          </packing>
                        </child>
                        <child>
                          <object class="GtkFrame">
                            <property name="visible">True</property>
                            <property name="can_focus">False</property>
                            <property name="label_xalign">0</property>
                            <property name="shadow_type">out</property>
                            <child>
                              <object class="GtkAlignment">
                                <property name="visible">True</property>
                                <property name="can_focus">False</property>
                                <property name="left_padding">12</property>
                                <child>
                                  <object class="GtkButtonBox">
                                    <property name="visible">True</property>
                                    <property name="can_focus">False</property>
                                    <property name="orientation">vertical</property>
                                    <property name="layout_style">start</property>
                                    <child>
                                      <object class="GtkRadioButton" id="btn_arrows_up">
                                        <property name="label" translatable="yes">Up</property>
                                        <property name="visible">True</property>
                                        <property name="can_focus">True</property>
                                        <property name="receives_default">False</property>
                                        <property name="active">True</property>
                                        <property name="draw_indicator">True</property>
                                        <signal name="toggled" handler="btn_arrows_up_toggled_cb" swapped="no"/>
                                      </object>
                                      <packing>
                                        <property name="expand">True</property>
                                        <property name="fill">True</property>
                                        <property name="position">0</property>
                                      </packing>
                                    </child>
                                    <child>
                                      <object class="GtkRadioButton" id="btn_arrows_down">
                                        <property name="label" translatable="yes">Down</property>
                                        <property name="visible">True</property>
                                        <property name="can_focus">True</property>
                                        <property name="receives_default">False</property>
                                        <property name="draw_indicator">True</property>
                                        <property name="group">btn_arrows_up</property>
                                        <signal name="toggled" handler="btn_arrows_down_toggled_cb" swapped="no"/>
                                      </object>
                                      <packing>
                                        <property name="expand">True</property>
                                        <property name="fill">True</property>
                                        <property name="position">1</property>
                                      </packing>
                                    </child>
                                    <child>
                                      <object class="GtkRadioButton" id="btn_arrows_left">
                                        <property name="label" translatable="yes">Left</property>
                                        <property name="visible">True</property>
                                        <property name="can_focus">True</property>
                                        <property name="receives_default">False</property>
                                        <property name="draw_indicator">True</property>
                                        <property name="group">btn_arrows_up</property>
                                        <signal name="toggled" handler="btn_arrows_left_toggled_cb" swapped="no"/>
                                      </object>
                                      <packing>
                                        <property name="expand">True</property>
                                        <property name="fill">True</property>
                                        <property name="position">2</property>
                                      </packing>
                                    </child>
                                    <child>
                                      <object class="GtkRadioButton" id="btn_arrows_right">
                                        <property name="label" translatable="yes">Right</property>
                                        <property name="visible">True</property>
                                        <property name="can_focus">True</property>
                                        <property name="receives_default">False</property>
                                        <property name="draw_indicator">True</property>
                                        <property name="group">btn_arrows_up</property>
                                        <signal name="toggled" handler="btn_arrows_right_toggled_cb" swapped="no"/>
                                      </object>
                                      <packing>
                                        <property name="expand">True</property>
                                        <property name="fill">True</property>
                                        <property name="position">3</property>
                                      </packing>
                                    </child>
                                  </object>
                                </child>
                              </object>
                            </child>
                            <child type="label_item">
                              <placeholder/>
                            </child>
                          </object>
                          <packing>
                            <property name="left_attach">0</property>
                            <property name="top_attach">0</property>
                            <property name="width">2</property>
                          </packing>
                        </child>
                      </object>
                      <packing>
                        <property name="expand">False</property>
                        <property name="fill">True</property>
                        <property name="position">1</property>
                      </packing>
                    </child>
                  </object>
                  <packing>
                    <property name="name">arrows</property>
                    <property name="title">Arrows</property>
                    <property name="position">2</property>
                  </packing>
                </child>
                <child>
                  <object class="HdyColumn">
                    <property name="visible">True</property>
                    <property name="can_focus">False</property>
                    <property name="halign">fill</property>
                    <property name="valign">fill</property>
                    <property name="margin-bottom">32</property>
                    <property name="margin-start">12</property>
                    <property name="margin-end">12</property>
                    <property name="margin-top">32</property>
                    <property name="expand">True</property>
                    <property name="maximum-width" bind-source="column_width_adjustment" bind-property="value" bind-flags="sync-create"/>
                    <property name="linear-growth-width" bind-source="column_linear_width_adjustment" bind-property="value" bind-flags="sync-create"/>
                    <child>
                      <object class="GtkBox">
                        <property name="visible">True</property>
                        <property name="orientation">vertical</property>
                        <property name="can_focus">False</property>
                        <property name="valign">start</property>
                        <property name="expand">True</property>
                        <child>
                          <object class="GtkBox">
                            <property name="visible">True</property>
                            <property name="orientation">vertical</property>
                            <property name="can_focus">False</property>
                            <property name="halign">center</property>
                            <property name="valign">center</property>
                            <property name="margin-bottom">32</property>
                            <property name="expand">True</property>
                            <child>
                              <object class="GtkImage">
                                <property name="visible">True</property>
                                <property name="can_focus">False</property>
                                <property name="valign">center</property>
                                <property name="pixel_size">128</property>
                                <property name="icon_name">edit-select-symbolic</property>
                                <property name="icon-size">0</property>
                                <property name="margin-bottom">18</property>
                                <style>
                                  <class name="dim-label"/>
                                </style>
                              </object>
                              <packing>
                                <property name="expand">False</property>
                                <property name="fill">True</property>
                              </packing>
                            </child>
                            <child>
                              <object class="GtkBox">
                                <property name="visible">True</property>
                                <property name="orientation">vertical</property>
                                <child>
                                  <object class="GtkLabel">
                                    <property name="visible">True</property>
                                    <property name="opacity">0.5</property>
                                    <property name="can_focus">False</property>
                                    <property name="label" translatable="yes">Column</property>
                                    <property name="halign">center</property>
                                    <property name="xalign">0</property>
                                    <property name="margin-bottom">12</property>
                                    <attributes>
                                      <attribute name="weight" value="bold"/>
                                      <attribute name="scale" value="2"/>
                                    </attributes>
                                  </object>
                                  <packing>
                                    <property name="expand">False</property>
                                    <property name="fill">True</property>
                                  </packing>
                                </child>
                                <child>
                                  <object class="GtkLabel">
                                    <property name="visible">True</property>
                                    <property name="opacity">0.5</property>
                                    <property name="can_focus">False</property>
                                    <property name="label" translatable="yes">This column smoothly grows up to a maximum width.</property>
                                    <property name="justify">center</property>
                                    <property name="use_markup">true</property>
                                    <property name="wrap">True</property>
                                  </object>
                                  <packing>
                                    <property name="expand">False</property>
                                    <property name="fill">True</property>
                                  </packing>
                                </child>
                              </object>
                              <packing>
                                <property name="expand">False</property>
                                <property name="fill">True</property>
                              </packing>
                            </child>
                          </object>
                        </child>
                        <child>
                          <object class="GtkLabel">
                            <property name="visible">True</property>
                            <property name="can_focus">False</property>
                            <property name="expand">True</property>
                            <property name="label" translatable="yes">Column</property>
                            <property name="justify">left</property>
                            <property name="halign">start</property>
                            <property name="margin-bottom">12</property>
                            <attributes>
                              <attribute name="weight" value="bold"/>
                            </attributes>
                          </object>
                        </child>
                        <child>
                          <object class="GtkFrame">
                            <property name="visible">True</property>
                            <property name="can_focus">False</property>
                            <property name="expand">True</property>
                            <property name="margin-bottom">32</property>
                            <child>
                              <object class="GtkListBox" id="column_listbox">
                                <property name="visible">True</property>
                                <property name="can_focus">False</property>
                                <property name="expand">True</property>
                                <property name="selection-mode">none</property>
                                <child>
                                  <object class="GtkBox">
                                    <property name="visible">True</property>
                                    <property name="can_focus">False</property>
                                    <property name="expand">True</property>
                                    <property name="orientation">horizontal</property>
                                    <child>
                                      <object class="GtkLabel">
                                        <property name="visible">True</property>
                                        <property name="can_focus">False</property>
                                        <property name="label" translatable="yes">Maximum width</property>
                                        <property name="xalign">0</property>
                                        <property name="margin-bottom">18</property>
                                        <property name="margin-start">20</property>
                                        <property name="margin-end">6</property>
                                        <property name="margin-top">18</property>
                                        <property name="ellipsize">end</property>
                                      </object>
                                      <packing>
                                        <property name="expand">True</property>
                                        <property name="fill">True</property>
                                      </packing>
                                    </child>
                                    <child>
                                      <object class="GtkSpinButton">
                                        <property name="visible">True</property>
                                        <property name="can_focus">False</property>
                                        <property name="xalign">1</property>
                                        <property name="margin-bottom">18</property>
                                        <property name="margin-start">20</property>
                                        <property name="margin-end">20</property>
                                        <property name="margin-top">18</property>
                                        <property name="adjustment">column_width_adjustment</property>
                                      </object>
                                      <packing>
                                        <property name="expand">False</property>
                                        <property name="fill">True</property>
                                      </packing>
                                    </child>
                                  </object>
                                </child>
                                <child>
                                  <object class="GtkBox">
                                    <property name="visible">True</property>
                                    <property name="can_focus">False</property>
                                    <property name="expand">True</property>
                                    <property name="orientation">horizontal</property>
                                    <child>
                                      <object class="GtkLabel">
                                        <property name="visible">True</property>
                                        <property name="can_focus">False</property>
                                        <property name="label" translatable="yes">Linear growth width</property>
                                        <property name="xalign">0</property>
                                        <property name="margin-bottom">18</property>
                                        <property name="margin-start">20</property>
                                        <property name="margin-end">6</property>
                                        <property name="margin-top">18</property>
                                        <property name="ellipsize">end</property>
                                      </object>
                                      <packing>
                                        <property name="expand">True</property>
                                        <property name="fill">True</property>
                                      </packing>
                                    </child>
                                    <child>
                                      <object class="GtkSpinButton">
                                        <property name="visible">True</property>
                                        <property name="can_focus">False</property>
                                        <property name="xalign">1</property>
                                        <property name="margin-bottom">18</property>
                                        <property name="margin-start">20</property>
                                        <property name="margin-end">20</property>
                                        <property name="margin-top">18</property>
                                        <property name="adjustment">column_linear_width_adjustment</property>
                                      </object>
                                      <packing>
                                        <property name="expand">False</property>
                                        <property name="fill">True</property>
                                      </packing>
                                    </child>
                                  </object>
                                </child>
                              </object>
                            </child>
                          </object>
                        </child>
                      </object>
                    </child>
                  </object>
                  <packing>
                    <property name="name">column</property>
                    <property name="title">Column</property>
                  </packing>
                </child>
<<<<<<< HEAD
              </object>
              <packing>
                <property name="name">column</property>
                <property name="title">Column</property>
              </packing>
            </child>
            <child>
              <object class="GtkBox">
                <property name="visible">True</property>
                <property name="can_focus">False</property>
                <property name="orientation">vertical</property>
                <property name="margin_start">12</property>
                <property name="margin_end">12</property>
                <property name="valign">center</property>
                <property name="halign">center</property>
                <child>
                  <object class="GtkLabel">
                    <property name="visible">True</property>
                    <property name="can_focus">False</property>
                    <property name="opacity">0.5</property>
                    <property name="halign">center</property>
                    <property name="margin_bottom">12</property>
                    <property name="label" translatable="yes">Dialog</property>
                    <property name="justify">center</property>
                    <property name="wrap">True</property>
                    <attributes>
                      <attribute name="weight" value="bold"/>
                      <attribute name="scale" value="2"/>
                    </attributes>
                  </object>
                  <packing>
                    <property name="expand">False</property>
                    <property name="fill">True</property>
                    <property name="position">0</property>
                  </packing>
                </child>
                <child>
                  <object class="GtkButton">
                    <property name="visible">True</property>
                    <property name="label" translatable="yes">Presentation Dialog</property>
                    <signal name="clicked" handler="dialog_clicked_cb" swapped="no"/>
                  </object>
                  <packing>
                    <property name="expand">False</property>
                    <property name="fill">True</property>
                    <property name="position">1</property>
                  </packing>
                </child>
                <child>
                  <object class="GtkButton">
                    <property name="visible">True</property>
                    <property name="label" translatable="yes">Action Dialog</property>
                    <signal name="clicked" handler="dialog_action_clicked_cb" swapped="no"/>
                  </object>
                  <packing>
                    <property name="expand">False</property>
                    <property name="fill">True</property>
                    <property name="position">1</property>
                  </packing>
                </child>
              </object>
              <packing>
                <property name="name">dialog</property>
                <property name="title">Dialog</property>
              </packing>
            </child>
            <child>
              <object class="GtkOverlay">
                <property name="visible">True</property>
                <property name="can_focus">False</property>
                <child type="overlay">
                  <object class="HdySearchBar" id="search_bar">
=======
                <child>
                  <object class="GtkOverlay">
>>>>>>> f2b58a7a
                    <property name="visible">True</property>
                    <property name="can_focus">False</property>
                    <child type="overlay">
                      <object class="HdySearchBar" id="search_bar">
                        <property name="visible">True</property>
                        <property name="can_focus">False</property>
                        <property name="halign">fill</property>
                        <property name="valign">start</property>
                        <property name="hexpand">True</property>
                        <property name="show-close-button">True</property>
                        <child>
                          <object class="HdyColumn">
                            <property name="visible">True</property>
                            <property name="hexpand">True</property>
                            <property name="maximum-width">600</property>
                            <child>
                              <object class="GtkSearchEntry" id="search_entry">
                                <property name="visible">True</property>
                                <property name="hexpand">True</property>
                              </object>
                            </child>
                          </object>
                        </child>
                      </object>
                    </child>
                    <child>
                      <object class="GtkBox">
                        <property name="visible">True</property>
                        <property name="can_focus">False</property>
                        <property name="halign">center</property>
                        <property name="valign">center</property>
                        <property name="vexpand">True</property>
                        <property name="orientation">vertical</property>
                        <child>
                          <object class="GtkImage">
                            <property name="visible">True</property>
                            <property name="can_focus">False</property>
                            <property name="valign">center</property>
                            <property name="margin_bottom">18</property>
                            <property name="pixel_size">128</property>
                            <property name="icon_name">edit-find-symbolic</property>
                            <property name="icon_size">0</property>
                            <style>
                              <class name="dim-label"/>
                            </style>
                          </object>
                          <packing>
                            <property name="expand">False</property>
                            <property name="fill">True</property>
                            <property name="position">0</property>
                          </packing>
                        </child>
                        <child>
                          <object class="GtkBox">
                            <property name="visible">True</property>
                            <property name="can_focus">False</property>
                            <property name="orientation">vertical</property>
                            <property name="margin_start">12</property>
                            <property name="margin_end">12</property>
                            <child>
                              <object class="GtkLabel">
                                <property name="visible">True</property>
                                <property name="can_focus">False</property>
                                <property name="opacity">0.5</property>
                                <property name="halign">center</property>
                                <property name="margin_bottom">12</property>
                                <property name="label" translatable="yes">Search bar</property>
                                <property name="justify">center</property>
                                <property name="wrap">True</property>
                                <attributes>
                                  <attribute name="weight" value="bold"/>
                                  <attribute name="scale" value="2"/>
                                </attributes>
                              </object>
                              <packing>
                                <property name="expand">False</property>
                                <property name="fill">True</property>
                                <property name="position">0</property>
                              </packing>
                            </child>
                            <child>
                              <object class="GtkLabel">
                                <property name="visible">True</property>
                                <property name="can_focus">False</property>
                                <property name="opacity">0.5</property>
                                <property name="margin_bottom">6</property>
                                <property name="label" translatable="yes">A search bar that gives your search entry all the space it needs.</property>
                                <property name="justify">center</property>
                                <property name="wrap">True</property>
                                <property name="use_markup">True</property>
                              </object>
                              <packing>
                                <property name="expand">False</property>
                                <property name="fill">True</property>
                                <property name="position">1</property>
                              </packing>
                            </child>
                            <child>
                              <object class="GtkLabel">
                                <property name="visible">True</property>
                                <property name="can_focus">False</property>
                                <property name="opacity">0.5</property>
                                <property name="label" translatable="yes">Try using it with an horizontaly expanded column to make your search entry adaptive.</property>
                                <property name="justify">center</property>
                                <property name="wrap">True</property>
                                <property name="use_markup">True</property>
                              </object>
                              <packing>
                                <property name="expand">False</property>
                                <property name="fill">True</property>
                                <property name="position">2</property>
                              </packing>
                            </child>
                          </object>
                          <packing>
                            <property name="expand">False</property>
                            <property name="fill">True</property>
                            <property name="position">1</property>
                          </packing>
                        </child>
                      </object>
                    </child>
                  </object>
                  <packing>
                    <property name="name">search-bar</property>
                    <property name="title">Search bar</property>
                  </packing>
                </child>
              </object>
            </child>
          </object>
          <packing>
            <property name="name">content</property>
          </packing>
        </child>
      </object>
    </child>
  </template>
  <object class="GtkSizeGroup" id="start_pane_size_group">
    <property name="mode">horizontal</property>
    <widgets>
      <widget name="header_bar"/>
      <widget name="sidebar"/>
    </widgets>
  </object>
  <object class="GtkSizeGroup" id="end_pane_size_group">
    <property name="mode">horizontal</property>
    <widgets>
      <widget name="sub_header_bar"/>
      <widget name="stack"/>
    </widgets>
  </object>
  <object class="HdyHeaderGroup" id="header_group">
    <headerbars>
      <headerbar name="header_bar"/>
      <headerbar name="sub_header_bar"/>
    </headerbars>
  </object>
  <object class="GtkAdjustment" id="column_width_adjustment">
    <property name="lower">0</property>
    <property name="upper">10000</property>
    <property name="value">600</property>
    <property name="page-increment">100</property>
    <property name="step-increment">10</property>
  </object>
  <object class="GtkAdjustment" id="column_linear_width_adjustment">
    <property name="lower">0</property>
    <property name="upper">10000</property>
    <property name="value">500</property>
    <property name="page-increment">100</property>
    <property name="step-increment">10</property>
  </object>
</interface><|MERGE_RESOLUTION|>--- conflicted
+++ resolved
@@ -707,83 +707,68 @@
                     <property name="title">Column</property>
                   </packing>
                 </child>
-<<<<<<< HEAD
-              </object>
-              <packing>
-                <property name="name">column</property>
-                <property name="title">Column</property>
-              </packing>
-            </child>
-            <child>
-              <object class="GtkBox">
-                <property name="visible">True</property>
-                <property name="can_focus">False</property>
-                <property name="orientation">vertical</property>
-                <property name="margin_start">12</property>
-                <property name="margin_end">12</property>
-                <property name="valign">center</property>
-                <property name="halign">center</property>
                 <child>
-                  <object class="GtkLabel">
+                  <object class="GtkBox">
                     <property name="visible">True</property>
                     <property name="can_focus">False</property>
-                    <property name="opacity">0.5</property>
+                    <property name="orientation">vertical</property>
+                    <property name="margin_start">12</property>
+                    <property name="margin_end">12</property>
+                    <property name="valign">center</property>
                     <property name="halign">center</property>
-                    <property name="margin_bottom">12</property>
-                    <property name="label" translatable="yes">Dialog</property>
-                    <property name="justify">center</property>
-                    <property name="wrap">True</property>
-                    <attributes>
-                      <attribute name="weight" value="bold"/>
-                      <attribute name="scale" value="2"/>
-                    </attributes>
+                    <child>
+                      <object class="GtkLabel">
+                        <property name="visible">True</property>
+                        <property name="can_focus">False</property>
+                        <property name="opacity">0.5</property>
+                        <property name="halign">center</property>
+                        <property name="margin_bottom">12</property>
+                        <property name="label" translatable="yes">Dialog</property>
+                        <property name="justify">center</property>
+                        <property name="wrap">True</property>
+                        <attributes>
+                          <attribute name="weight" value="bold"/>
+                          <attribute name="scale" value="2"/>
+                        </attributes>
+                      </object>
+                      <packing>
+                        <property name="expand">False</property>
+                        <property name="fill">True</property>
+                        <property name="position">0</property>
+                      </packing>
+                    </child>
+                    <child>
+                      <object class="GtkButton">
+                        <property name="visible">True</property>
+                        <property name="label" translatable="yes">Presentation Dialog</property>
+                        <signal name="clicked" handler="dialog_clicked_cb" swapped="no"/>
+                      </object>
+                      <packing>
+                        <property name="expand">False</property>
+                        <property name="fill">True</property>
+                        <property name="position">1</property>
+                      </packing>
+                    </child>
+                    <child>
+                      <object class="GtkButton">
+                        <property name="visible">True</property>
+                        <property name="label" translatable="yes">Action Dialog</property>
+                        <signal name="clicked" handler="dialog_action_clicked_cb" swapped="no"/>
+                      </object>
+                      <packing>
+                        <property name="expand">False</property>
+                        <property name="fill">True</property>
+                        <property name="position">1</property>
+                      </packing>
+                    </child>
                   </object>
                   <packing>
-                    <property name="expand">False</property>
-                    <property name="fill">True</property>
-                    <property name="position">0</property>
+                    <property name="name">dialog</property>
+                    <property name="title">Dialog</property>
                   </packing>
                 </child>
                 <child>
-                  <object class="GtkButton">
-                    <property name="visible">True</property>
-                    <property name="label" translatable="yes">Presentation Dialog</property>
-                    <signal name="clicked" handler="dialog_clicked_cb" swapped="no"/>
-                  </object>
-                  <packing>
-                    <property name="expand">False</property>
-                    <property name="fill">True</property>
-                    <property name="position">1</property>
-                  </packing>
-                </child>
-                <child>
-                  <object class="GtkButton">
-                    <property name="visible">True</property>
-                    <property name="label" translatable="yes">Action Dialog</property>
-                    <signal name="clicked" handler="dialog_action_clicked_cb" swapped="no"/>
-                  </object>
-                  <packing>
-                    <property name="expand">False</property>
-                    <property name="fill">True</property>
-                    <property name="position">1</property>
-                  </packing>
-                </child>
-              </object>
-              <packing>
-                <property name="name">dialog</property>
-                <property name="title">Dialog</property>
-              </packing>
-            </child>
-            <child>
-              <object class="GtkOverlay">
-                <property name="visible">True</property>
-                <property name="can_focus">False</property>
-                <child type="overlay">
-                  <object class="HdySearchBar" id="search_bar">
-=======
-                <child>
                   <object class="GtkOverlay">
->>>>>>> f2b58a7a
                     <property name="visible">True</property>
                     <property name="can_focus">False</property>
                     <child type="overlay">
